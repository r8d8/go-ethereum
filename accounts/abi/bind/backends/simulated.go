--- conflicted
+++ resolved
@@ -170,10 +170,6 @@
 
 	// Execute the call and return
 	vmenv := core.NewEnv(statedb, core.DefaultConfigMorden.ChainConfig, b.blockchain, msg, block.Header())
-<<<<<<< HEAD
-
-=======
->>>>>>> edc50010
 	gaspool := new(core.GasPool).AddGas(common.MaxBig)
 
 	_, gas, _, err := core.NewStateTransition(vmenv, msg, gaspool).TransitionDb()
