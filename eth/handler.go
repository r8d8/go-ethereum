// Copyright 2015 The go-ethereum Authors
// This file is part of the go-ethereum library.
//
// The go-ethereum library is free software: you can redistribute it and/or modify
// it under the terms of the GNU Lesser General Public License as published by
// the Free Software Foundation, either version 3 of the License, or
// (at your option) any later version.
//
// The go-ethereum library is distributed in the hope that it will be useful,
// but WITHOUT ANY WARRANTY; without even the implied warranty of
// MERCHANTABILITY or FITNESS FOR A PARTICULAR PURPOSE. See the
// GNU Lesser General Public License for more details.
//
// You should have received a copy of the GNU Lesser General Public License
// along with the go-ethereum library. If not, see <http://www.gnu.org/licenses/>.

package eth

import (
	"encoding/json"
	"errors"
	"fmt"
	"math"
	"math/big"
	"sync"
	"sync/atomic"
	"time"

	"github.com/ethereumproject/go-ethereum/common"
	"github.com/ethereumproject/go-ethereum/core"
	"github.com/ethereumproject/go-ethereum/core/types"
	"github.com/ethereumproject/go-ethereum/eth/downloader"
	"github.com/ethereumproject/go-ethereum/eth/fetcher"
	"github.com/ethereumproject/go-ethereum/ethdb"
	"github.com/ethereumproject/go-ethereum/event"
	"github.com/ethereumproject/go-ethereum/logger"
	"github.com/ethereumproject/go-ethereum/logger/glog"
	"github.com/ethereumproject/go-ethereum/p2p"
	"github.com/ethereumproject/go-ethereum/p2p/discover"
	"github.com/ethereumproject/go-ethereum/pow"
	"github.com/ethereumproject/go-ethereum/rlp"
)

const (
	softResponseLimit = 2 * 1024 * 1024 // Target maximum size of returned blocks, headers or node data.
	estHeaderRlpSize  = 500             // Approximate size of an RLP encoded block header

	// txChanSize is the size of channel listening to NewTxsEvent.
	// The number is referenced from the size of tx pool.
	txChanSize = 4096
)

var (
	daoChallengeTimeout = 15 * time.Second // Time allowance for a node to reply to the DAO handshake challenge
)

// errIncompatibleConfig is returned if the requested protocols and configs are
// not compatible (low protocol version restrictions and high requirements).
var errIncompatibleConfig = errors.New("incompatible configuration")

func errResp(code errCode, format string, v ...interface{}) error {
	return fmt.Errorf("%v - %v", code, fmt.Sprintf(format, v...))
}

type ProtocolManager struct {
	networkId uint64

	fastSync uint32 // Flag whether fast sync is enabled (gets disabled if we already have blocks)
	synced   uint32 // Flag whether we're considered synchronised (enables transaction processing)

	txpool      txPool
	blockchain  *core.BlockChain
	chaindb     ethdb.Database
	chainConfig *core.ChainConfig
	maxPeers    int

	downloader *downloader.Downloader
	fetcher    *fetcher.Fetcher
	peers      *peerSet

	SubProtocols []p2p.Protocol

	eventMux      *event.TypeMux
	txSub         event.Subscription
	minedBlockSub event.Subscription

	// channels for fetcher, syncer, txsyncLoop
	newPeerCh   chan *peer
	txsyncCh    chan *txsync
	quitSync    chan struct{}
	noMorePeers chan struct{}

	// wait group is used for graceful shutdowns during downloading
	// and processing
	wg sync.WaitGroup

	badBlockReportingEnabled bool
}

// NewProtocolManager returns a new ethereum sub protocol manager. The Ethereum sub protocol manages peers capable
// with the ethereum network.
func NewProtocolManager(config *core.ChainConfig, mode downloader.SyncMode, networkId uint64, mux *event.TypeMux, txpool txPool, pow pow.PoW, blockchain *core.BlockChain, chaindb ethdb.Database) (*ProtocolManager, error) {
	// Create the protocol manager with the base fields
	manager := &ProtocolManager{
		networkId:   networkId,
		eventMux:    mux,
		txpool:      txpool,
		blockchain:  blockchain,
		chaindb:     chaindb,
		chainConfig: config,
		peers:       newPeerSet(),
		newPeerCh:   make(chan *peer),
		noMorePeers: make(chan struct{}),
		txsyncCh:    make(chan *txsync),
		quitSync:    make(chan struct{}),
	}
	// Figure out whether to allow fast sync or not
	if mode == downloader.FastSync && blockchain.CurrentBlock().NumberU64() > 0 {
		glog.V(logger.Warn).Infoln("Blockchain not empty, fast sync disabled")
		glog.D(logger.Warn).Warnln("Blockchain not empty. Fast sync disabled.")
		mode = downloader.FullSync
	}
	if mode == downloader.FastSync {
		manager.fastSync = uint32(1)
		glog.D(logger.Warn).Infoln("Fast sync mode enabled.")
	}
	// Initiate a sub-protocol for every implemented version we can handle
	manager.SubProtocols = make([]p2p.Protocol, 0, len(ProtocolVersions))
	for i, version := range ProtocolVersions {
		// Skip protocol version if incompatible with the mode of operation
		if mode == downloader.FastSync && version < eth63 {
			continue
		}
		// Compatible; initialise the sub-protocol
		version := version // Closure for the run
		manager.SubProtocols = append(manager.SubProtocols, p2p.Protocol{
			Name:    ProtocolName,
			Version: version,
			Length:  ProtocolLengths[i],
			Run: func(p *p2p.Peer, rw p2p.MsgReadWriter) error {
				peer := manager.newPeer(int(version), p, rw)
				select {
				case manager.newPeerCh <- peer:
					manager.wg.Add(1)
					defer manager.wg.Done()
					return manager.handle(peer)
				case <-manager.quitSync:
					return p2p.DiscQuitting
				}
			},
			NodeInfo: func() interface{} {
				return manager.NodeInfo()
			},
			PeerInfo: func(id discover.NodeID) interface{} {
				if p := manager.peers.Peer(fmt.Sprintf("%x", id[:8])); p != nil {
					return p.Info()
				}
				return nil
			},
		})
	}
	if len(manager.SubProtocols) == 0 {
		return nil, errIncompatibleConfig
	}
	// Construct the different synchronisation mechanisms
	manager.downloader = downloader.New(mode, chaindb, manager.eventMux, blockchain, nil, manager.removePeer)

	validator := func(header *types.Header) error {
		return manager.blockchain.Validator().ValidateHeader(header, manager.blockchain.GetHeader(header.ParentHash), true)
	}
	heighter := func() uint64 {
		return blockchain.CurrentBlock().NumberU64()
	}
	inserter := func(blocks types.Blocks) (int, error) {
		if atomic.LoadUint32(&manager.fastSync) == 1 {
			glog.V(logger.Warn).Warnf("Discarded bad propagated block", "number", blocks[0].Number(), "hash", blocks[0].Hash().Hex()[:9])
			glog.D(logger.Warn).Warnf("Discarded bad propagated block", "number", blocks[0].Number(), "hash", blocks[0].Hash().Hex()[:9])
		}
		atomic.StoreUint32(&manager.synced, 1) // Mark initial sync done on any fetcher import
		return manager.insertChain(blocks)
	}
	manager.fetcher = fetcher.New(blockchain.GetBlock, validator, manager.BroadcastBlock, heighter, inserter, manager.removePeer)

	if blockchain.Genesis().Hash().Hex() == defaultGenesisHash && networkId == 1 {
		manager.badBlockReportingEnabled = false
	}

	return manager, nil
}

func (pm *ProtocolManager) insertChain(blocks types.Blocks) (i int, err error) {
	i, err = pm.blockchain.InsertChain(blocks)
	if err != nil && pm.badBlockReportingEnabled && core.IsValidateError(err) {
		go sendBadBlockReport(blocks[i], err)
	}
	return i, err
}

func (pm *ProtocolManager) removePeer(id string) {
	// Short circuit if the peer was already removed
	peer := pm.peers.Peer(id)
	if peer == nil {
		return
	}
	glog.V(logger.Debug).Infoln("Removing peer", id)
	pm.eventMux.Post(PMHandlerRemoveEvent{
		PMPeersLen: pm.peers.Len(),
		PMBestPeer: pm.peers.BestPeer(),
		Peer:       peer,
	})

	// Unregister the peer from the downloader and Ethereum peer set
	pm.downloader.UnregisterPeer(id)
	if err := pm.peers.Unregister(id); err != nil {
		glog.V(logger.Error).Infoln("Removal failed:", err)
	}
	// Hard disconnect at the networking layer
	if peer != nil {
		peer.Peer.Disconnect(p2p.DiscUselessPeer)
	}
}

<<<<<<< HEAD
=======
func (pm *ProtocolManager) disconnectPeer(id string) {
	// Short circuit if the peer was already removed
	peer := pm.peers.Peer(id)
	if peer == nil {
		return
	}
	glog.V(logger.Debug).Infoln("Removing peer", id)

	// Unregister the peer from the downloader and Ethereum peer set
	pm.downloader.UnregisterPeer(id)
	if err := pm.peers.Unregister(id); err != nil {
		glog.V(logger.Error).Infoln("Removal failed:", err)
	}
	// Hard disconnect at the networking layer
	if peer != nil {
		peer.Peer.Disconnect(p2p.DiscTooManyPeers)
	}
}

>>>>>>> e12003ee
func (pm *ProtocolManager) Start(maxPeers int) {
	pm.maxPeers = maxPeers

	// broadcast transactions
	pm.txSub = pm.eventMux.Subscribe(core.TxPreEvent{})
	go pm.txBroadcastLoop()
	// broadcast mined blocks
	pm.minedBlockSub = pm.eventMux.Subscribe(core.NewMinedBlockEvent{})
	go pm.minedBroadcastLoop()

	// start sync handlers
	go pm.syncer()
	go pm.txsyncLoop()
}

func (pm *ProtocolManager) Stop() {
	glog.V(logger.Info).Infoln("Stopping ethereum protocol handler...")

	pm.txSub.Unsubscribe()         // quits txBroadcastLoop
	pm.minedBlockSub.Unsubscribe() // quits blockBroadcastLoop

	// Quit the sync loop.
	// After this send has completed, no new peers will be accepted.
	pm.noMorePeers <- struct{}{}

	// Quit fetcher, txsyncLoop.
	close(pm.quitSync)

	// Disconnect existing sessions.
	// This also closes the gate for any new registrations on the peer set.
	// sessions which are already established but not added to pm.peers yet
	// will exit when they try to register.
	pm.peers.Close()

	// Wait for all peer handler goroutines and the loops to come down.
	pm.wg.Wait()

	glog.V(logger.Info).Infoln("Ethereum protocol handler stopped")
}

func (pm *ProtocolManager) newPeer(pv int, p *p2p.Peer, rw p2p.MsgReadWriter) *peer {
	return newPeer(pv, p, newMeteredMsgWriter(rw))
}

// handle is the callback invoked to manage the life cycle of an eth peer. When
// this function terminates, the peer is disconnected.
func (pm *ProtocolManager) handle(p *peer) error {
	// Ignore maxPeers if this is a trusted peer
	if l := pm.peers.Len(); l >= pm.maxPeers && !p.Peer.Info().Network.Trusted {
<<<<<<< HEAD
		glog.D(logger.Error).Errorln("handler dropping pm.peers.len=", l, "pm.maxPeers=", pm.maxPeers)
=======
		glog.D(logger.Error).Errorln("handler dropping pm.peers.len=", l, "pm.maxPeers=", pm.maxPeers, )
>>>>>>> e12003ee
		return p2p.DiscTooManyPeers
	}
	glog.V(logger.Debug).Infof("handler: %s ->connected", p)

	// Execute the Ethereum handshake
	td, head, genesis := pm.blockchain.Status()
	if err := p.Handshake(pm.networkId, td, head, genesis); err != nil {
		glog.V(logger.Debug).Infof("handler: %s ->handshakefailed err=%v", p, err)
		return err
	}
	if rw, ok := p.rw.(*meteredMsgReadWriter); ok {
		rw.Init(p.version)
	}
	// Register the peer locally
	glog.V(logger.Debug).Infof("handler: %s ->addpeer", p)
	if err := pm.peers.Register(p); err != nil {
		glog.V(logger.Error).Errorf("handler: %s ->addpeer err=%v", p, err)
		return err
	} else {
		pm.eventMux.Post(PMHandlerAddEvent{
			PMPeersLen: pm.peers.Len(),
			PMBestPeer: pm.peers.BestPeer(),
			Peer:       p,
		})
	}
	defer pm.removePeer(p.id)

	// Register the peer in the downloader. If the downloader considers it banned, we disconnect
	if err := pm.downloader.RegisterPeer(p.id, p.version, p.Name(), p.Head,
		p.RequestHeadersByHash, p.RequestHeadersByNumber, p.RequestBodies,
		p.RequestReceipts, p.RequestNodeData); err != nil {
		return err
	}
	// Propagate existing transactions. new transactions appearing
	// after this will be sent via broadcasts.
	pm.syncTransactions(p)

	pHead, _ := p.Head()
	if headerN, doValidate := pm.getRequiredHashBlockNumber(head, pHead); doValidate {
		// Request the peer's fork block header for extra-dat
		if err := p.RequestHeadersByNumber(headerN, 1, 0, false); err != nil {
			glog.V(logger.Debug).Infof("handler: %s ->headersbynumber err=%v", p, err)
			return err
		}
		// Start a timer to disconnect if the peer doesn't reply in time
		// FIXME: un-hardcode timeout
		p.forkDrop = time.AfterFunc(daoChallengeTimeout, func() {
			glog.V(logger.Debug).Infof("handler: %s ->headersbynumber err='timed out fork-check, dropping'", p)
			pm.removePeer(p.id)
		})
		// Make sure it's cleaned up if the peer dies off
		defer func() {
			if p.forkDrop != nil {
				p.forkDrop.Stop()
				p.forkDrop = nil
			}
		}()
	}

	// main loop. handle incoming messages.
	for {
		if err := pm.handleMsg(p); err != nil {
			glog.V(logger.Debug).Infof("handler: %s ->msghandlefailed err=%v", p, err)
			return err
		}
	}
}

// getRequiredHashBlockNumber returns block number of most relevant fork with requiredHash
// and information is the block validation required.
func (pm *ProtocolManager) getRequiredHashBlockNumber(localHead, peerHead common.Hash) (blockNumber uint64, validate bool) {
	// Drop connections incongruent with any network split or checkpoint that's relevant
	// Check for latest relevant required hash based on our status.
	//var headN = new(big.Int)
	var headN *big.Int
	headB := pm.blockchain.GetBlock(localHead)
	if headB != nil {
		headN = headB.Number()
	}
	latestReqHashFork := pm.chainConfig.GetLatestRequiredHashFork(headN) // returns nil if no applicable fork with required hash

	// If our local sync progress has not yet reached a height at which a fork with a required hash would be relevant,
	// we can skip this check. This allows the client to be fork agnostic until a configured fork(s) is reached.
	// If we already have the peer's head, the peer is on the right chain, so we can skip required hash validation.
	if latestReqHashFork != nil {
		validate = pm.blockchain.GetBlock(peerHead) == nil
		blockNumber = latestReqHashFork.Block.Uint64()
	}
	return
}

// handleMsg is invoked whenever an inbound message is received from a remote
// peer. The remote connection is torn down upon returning any error.
func (pm *ProtocolManager) handleMsg(p *peer) (err error) {
	// Read the next message from the remote peer, and ensure it's fully consumed
	var unknownMessageCode uint64 = math.MaxUint64
	msg, err := p.rw.ReadMsg()
	if err != nil {
		mlogWireDelegate(p, "receive", unknownMessageCode, -1, nil, err)
		return
	}
	intSize := int(msg.Size)
	if msg.Size > ProtocolMaxMsgSize {
		err = errResp(ErrMsgTooLarge, "%v > %v", msg.Size, ProtocolMaxMsgSize)
		mlogWireDelegate(p, "receive", msg.Code, intSize, nil, err)
		return
	}
	defer msg.Discard()

	// Handle the message depending on its contents
	switch {
	case msg.Code == StatusMsg:
		// Status messages should never arrive after the handshake
		err = errResp(ErrExtraStatusMsg, "uncontrolled status message")
		mlogWireDelegate(p, "receive", StatusMsg, intSize, nil, err)
		return
	// Block header query, collect the requested headers and reply
	case p.version >= eth62 && msg.Code == GetBlockHeadersMsg:
		// Decode the complex header query
		var query getBlockHeadersData
		if e := msg.Decode(&query); e != nil {
			err = errResp(ErrDecode, "%v: %v", msg, e)
			mlogWireDelegate(p, "receive", GetBlockHeadersMsg, intSize, &query, err)
			return
		}
		mlogWireDelegate(p, "receive", GetBlockHeadersMsg, intSize, &query, err)
		hashMode := query.Origin.Hash != (common.Hash{})

		// Gather headers until the fetch or network limits is reached
		var (
			bytes   common.StorageSize
			headers []*types.Header
			unknown bool
		)
		for !unknown && len(headers) < int(query.Amount) && bytes < softResponseLimit && len(headers) < downloader.MaxHeaderFetch {
			// Retrieve the next header satisfying the query
			var origin *types.Header
			if hashMode {
				origin = pm.blockchain.GetHeader(query.Origin.Hash)
			} else {
				origin = pm.blockchain.GetHeaderByNumber(query.Origin.Number)
			}
			if origin == nil {
				break
			}
			headers = append(headers, origin)
			bytes += estHeaderRlpSize

			// Advance to the next header of the query
			switch {
			case query.Origin.Hash != (common.Hash{}) && query.Reverse:
				// Hash based traversal towards the genesis block
				for i := 0; i < int(query.Skip)+1; i++ {
					if header := pm.blockchain.GetHeader(query.Origin.Hash); header != nil {
						query.Origin.Hash = header.ParentHash
					} else {
						unknown = true
						break
					}
				}
			case query.Origin.Hash != (common.Hash{}) && !query.Reverse:
				// Hash based traversal towards the leaf block
				var (
					current = origin.Number.Uint64()
					next    = current + query.Skip + 1
				)
				if next <= current {
					infos, _ := json.MarshalIndent(p.Peer.Info(), "", "  ")
					glog.V(logger.Warn).Infof("%v: GetBlockHeaders skip overflow attack (current %v, skip %v, next %v)\nMalicious peer infos: %s", p, current, query.Skip, next, infos)
					unknown = true
				} else {
					if header := pm.blockchain.GetHeaderByNumber(next); header != nil {
						if pm.blockchain.GetBlockHashesFromHash(header.Hash(), query.Skip+1)[query.Skip] == query.Origin.Hash {
							query.Origin.Hash = header.Hash()
						} else {
							unknown = true
						}
					} else {
						unknown = true
					}
				}
			case query.Reverse:
				// Number based traversal towards the genesis block
				if query.Origin.Number >= query.Skip+1 {
					query.Origin.Number -= (query.Skip + 1)
				} else {
					unknown = true
				}

			case !query.Reverse:
				// Number based traversal towards the leaf block
				query.Origin.Number += (query.Skip + 1)
			}
		}
		return p.SendBlockHeaders(headers)

	case p.version >= eth62 && msg.Code == BlockHeadersMsg:
		// A batch of headers arrived to one of our previous requests
		var headers []*types.Header
		if e := msg.Decode(&headers); e != nil {
			err = errResp(ErrDecode, "msg %v: %v", msg, e)
			mlogWireDelegate(p, "receive", BlockHeadersMsg, intSize, headers, err)
			return
		}
		defer mlogWireDelegate(p, "receive", BlockHeadersMsg, intSize, headers, err)

		// Good will assumption. Even if the peer is ahead of the fork check header but returns
		// empty header response, it might be that the peer is a light client which only keeps
		// the last 256 block headers. Besides it does not prevent network attacks. See #313 for
		// an explaination.
		if len(headers) == 0 && p.forkDrop != nil {
			// Disable the fork drop timeout
			p.forkDrop.Stop()
			p.forkDrop = nil
			return nil
		}
		// Filter out any explicitly requested headers, deliver the rest to the downloader
		filter := len(headers) == 1
		if filter {
			if p.forkDrop != nil {
				// Disable the fork drop timeout
				p.forkDrop.Stop()
				p.forkDrop = nil
			}

			if err = pm.chainConfig.HeaderCheck(headers[0]); err != nil {
				pm.removePeer(p.id)
				return err
			}
			// Irrelevant of the fork checks, send the header to the fetcher just in case
			headers = pm.fetcher.FilterHeaders(p.id, headers, time.Now())
		}
		if len(headers) > 0 || !filter {
			err := pm.downloader.DeliverHeaders(p.id, headers)
			if err != nil {
				glog.V(logger.Debug).Infoln("peer", p.id, err)
			}
		}

	case p.version >= eth62 && msg.Code == GetBlockBodiesMsg:
		// Decode the retrieval message
		msgStream := rlp.NewStream(msg.Payload, uint64(msg.Size))
		if _, err = msgStream.List(); err != nil {
			return err
		}
		// Gather blocks until the fetch or network limits is reached
		var (
			hash   common.Hash
			bytes  int
			bodies []rlp.RawValue
		)
		for bytes < softResponseLimit && len(bodies) < downloader.MaxBlockFetch {
			// Retrieve the hash of the next block
			if e := msgStream.Decode(&hash); e == rlp.EOL {
				break
			} else if e != nil {
				err = errResp(ErrDecode, "msg %v: %v", msg, e)
				mlogWireDelegate(p, "receive", GetBlockBodiesMsg, intSize, bodies, err)
				return err
			}
			// Retrieve the requested block body, stopping if enough was found
			if data := pm.blockchain.GetBodyRLP(hash); len(data) != 0 {
				bodies = append(bodies, data)
				bytes += len(data)
			}
		}
		mlogWireDelegate(p, "receive", GetBlockBodiesMsg, intSize, bodies, err)
		return p.SendBlockBodiesRLP(bodies)

	case p.version >= eth62 && msg.Code == BlockBodiesMsg:
		// A batch of block bodies arrived to one of our previous requests
		var request blockBodiesData
		// Deliver them all to the downloader for queuing
		if e := msg.Decode(&request); e != nil {
			err = errResp(ErrDecode, "msg %v: %v", msg, e)
			mlogWireDelegate(p, "receive", BlockBodiesMsg, intSize, request, err)
			return
		}
		mlogWireDelegate(p, "receive", BlockBodiesMsg, intSize, request, err)

		transactions := make([][]*types.Transaction, len(request))
		uncles := make([][]*types.Header, len(request))

		for i, body := range request {
			transactions[i] = body.Transactions
			uncles[i] = body.Uncles
		}
		// Filter out any explicitly requested bodies, deliver the rest to the downloader
		filter := len(transactions) > 0 || len(uncles) > 0
		if filter {
			transactions, uncles = pm.fetcher.FilterBodies(p.id, transactions, uncles, time.Now())
		}
		if len(transactions) > 0 || len(uncles) > 0 || !filter {
			if e := pm.downloader.DeliverBodies(p.id, transactions, uncles); e != nil {
				glog.V(logger.Debug).Infoln(e)
			}
		}

	case p.version >= eth63 && msg.Code == GetNodeDataMsg:
		// Decode the retrieval message
		msgStream := rlp.NewStream(msg.Payload, uint64(msg.Size))
		if _, err = msgStream.List(); err != nil {
			mlogWireDelegate(p, "receive", GetNodeDataMsg, intSize, [][]byte{}, err)
			return err
		}
		// Gather state data until the fetch or network limits is reached
		var (
			hash  common.Hash
			bytes int
			data  [][]byte
		)
		for bytes < softResponseLimit && len(data) < downloader.MaxStateFetch {
			// Retrieve the hash of the next state entry
			if e := msgStream.Decode(&hash); e == rlp.EOL {
				break
			} else if e != nil {
				err = errResp(ErrDecode, "msg %v: %v", msg, e)
				mlogWireDelegate(p, "receive", GetNodeDataMsg, intSize, data, err)
				return
			}
			// Retrieve the requested state entry, stopping if enough was found
			if entry, e := pm.chaindb.Get(hash.Bytes()); e == nil {
				data = append(data, entry)
				bytes += len(entry)
			}
		}
		mlogWireDelegate(p, "receive", GetNodeDataMsg, intSize, data, err)
		return p.SendNodeData(data)

	case p.version >= eth63 && msg.Code == NodeDataMsg:
		// A batch of node state data arrived to one of our previous requests
		var data [][]byte

		if e := msg.Decode(&data); e != nil {
			err = errResp(ErrDecode, "msg %v: %v", msg, e)
			mlogWireDelegate(p, "receive", NodeDataMsg, intSize, data, err)
			return
		}
		mlogWireDelegate(p, "receive", NodeDataMsg, intSize, data, err)
		// Deliver all to the downloader
		if e := pm.downloader.DeliverNodeData(p.id, data); e != nil {
			glog.V(logger.Core).Warnf("failed to deliver node state data: %v", e)
		}

	case p.version >= eth63 && msg.Code == GetReceiptsMsg:
		// Decode the retrieval message
		msgStream := rlp.NewStream(msg.Payload, uint64(msg.Size))
		if _, err = msgStream.List(); err != nil {
			mlogWireDelegate(p, "receive", GetReceiptsMsg, intSize, []rlp.RawValue{}, err)
			return err
		}
		// Gather state data until the fetch or network limits is reached
		var (
			hash     common.Hash
			bytes    int
			receipts []rlp.RawValue
		)
		for bytes < softResponseLimit && len(receipts) < downloader.MaxReceiptFetch {
			// Retrieve the hash of the next block
			if e := msgStream.Decode(&hash); e == rlp.EOL {
				break
			} else if e != nil {
				err = errResp(ErrDecode, "msg %v: %v", msg, e)
				mlogWireDelegate(p, "receive", GetReceiptsMsg, intSize, receipts, err)
				return
			}
			// Retrieve the requested block's receipts, skipping if unknown to us
			results := core.GetBlockReceipts(pm.chaindb, hash)
			if results == nil {
				if header := pm.blockchain.GetHeader(hash); header == nil || header.ReceiptHash != types.EmptyRootHash {
					continue
				}
			}
			// If known, encode and queue for response packet
			if encoded, err := rlp.EncodeToBytes(results); err != nil {
				glog.V(logger.Error).Infof("failed to encode receipt: %v", err)
			} else {
				receipts = append(receipts, encoded)
				bytes += len(encoded)
			}
		}
		mlogWireDelegate(p, "receive", GetReceiptsMsg, intSize, receipts, err)
		return p.SendReceiptsRLP(receipts)

	case p.version >= eth63 && msg.Code == ReceiptsMsg:
		// A batch of receipts arrived to one of our previous requests
		var receipts [][]*types.Receipt
		if err := msg.Decode(&receipts); err != nil {
			mlogWireDelegate(p, "receive", ReceiptsMsg, intSize, receipts, err)
			return errResp(ErrDecode, "msg %v: %v", msg, err)
		}
		mlogWireDelegate(p, "receive", ReceiptsMsg, intSize, receipts, err)
		// Deliver all to the downloader
		if err := pm.downloader.DeliverReceipts(p.id, receipts); err != nil {
			glog.V(logger.Core).Warnf("failed to deliver receipts: %v", err)
		}

	case msg.Code == NewBlockHashesMsg:
		// Retrieve and deserialize the remote new block hashes notification
		var announces newBlockHashesData // = []announce{}

		if p.version < eth62 {
			// We're running the old protocol, make block number unknown (0)
			var hashes []common.Hash
			if e := msg.Decode(&hashes); e != nil {
				err = errResp(ErrDecode, "%v: %v", msg, e)
				mlogWireDelegate(p, "receive", NewBlockHashesMsg, intSize, announces, err)
				return
			}
			for _, hash := range hashes {
				announces = append(announces, announce{hash, 0})
			}
		} else {
			// Otherwise extract both block hash and number
			var request newBlockHashesData
			if e := msg.Decode(&request); e != nil {
				err = errResp(ErrDecode, "%v: %v", msg, e)
				mlogWireDelegate(p, "receive", NewBlockHashesMsg, intSize, announces, err)
				return
			}
			for _, block := range request {
				announces = append(announces, announce{block.Hash, block.Number})
			}
		}
		mlogWireDelegate(p, "receive", NewBlockHashesMsg, intSize, announces, err)
		// Mark the hashes as present at the remote node
		for _, block := range announces {
			p.MarkBlock(block.Hash)
			p.SetHead(block.Hash, p.td)
		}
		// Schedule all the unknown hashes for retrieval
		unknown := make([]announce, 0, len(announces))
		for _, block := range announces {
			if !pm.blockchain.HasBlock(block.Hash) {
				unknown = append(unknown, block)
			}
		}
		for _, block := range unknown {
			// TODO Breaking /eth tests
			pm.fetcher.Notify(p.id, block.Hash, block.Number, time.Now(), p.RequestOneHeader, p.RequestBodies)
		}

	case msg.Code == NewBlockMsg:
		// Retrieve and decode the propagated block
		var request newBlockData

		if e := msg.Decode(&request); e != nil {
			err = errResp(ErrDecode, "%v: %v", msg, e)
			mlogWireDelegate(p, "receive", NewBlockMsg, intSize, request, err)
			return
		}
		if e := request.Block.ValidateFields(); e != nil {
			err = errResp(ErrDecode, "block validation %v: %v", msg, e)
			mlogWireDelegate(p, "receive", NewBlockMsg, intSize, request, err)
			return
		}

		mlogWireDelegate(p, "receive", NewBlockMsg, intSize, request, err)

		request.Block.ReceivedAt = msg.ReceivedAt
		request.Block.ReceivedFrom = p

		// Mark the peer as owning the block and schedule it for import
		p.MarkBlock(request.Block.Hash())
		pm.fetcher.Enqueue(p.id, request.Block)

		// Assuming the block is importable by the peer, but possibly not yet done so,
		// calculate the head hash and TD that the peer truly must have.
		var (
			trueHead = request.Block.ParentHash()
			trueTD   = new(big.Int).Sub(request.TD, request.Block.Difficulty())
		)
		// Update the peers total difficulty if better than the previous
		if _, td := p.Head(); trueTD.Cmp(td) > 0 {
			glog.V(logger.Debug).Infof("Peer %s: setting head: tdWas=%v trueTD=%v", p.id, td, trueTD)
			p.SetHead(trueHead, trueTD)

			// Schedule a sync if above ours. Note, this will not fire a sync for a gap of
			// a singe block (as the true TD is below the propagated block), however this
			// scenario should easily be covered by the fetcher.
			currentBlock := pm.blockchain.CurrentBlock()
			if localTd := pm.blockchain.GetTd(currentBlock.Hash()); trueTD.Cmp(localTd) > 0 {
				if !pm.downloader.Synchronising() {
					glog.V(logger.Info).Infof("Peer %s: localTD=%v (<) peerTrueTD=%v, synchronising", p.id, localTd, trueTD)
					//go pm.synchronise(pm.peers.BestPeer())
					go pm.synchronise(p)
				}
			} else {
				glog.V(logger.Detail).Infof("Peer %s: localTD=%v (>=) peerTrueTD=%v, NOT synchronising", p.id, localTd, trueTD)
			}
		} else {
			glog.V(logger.Detail).Infof("Peer %s: NOT setting head: tdWas=%v trueTD=%v", p.id, td, trueTD)
		}

	case msg.Code == TxMsg:
		// Transactions arrived, make sure we have a valid and fresh chain to handle them
		if atomic.LoadUint32(&pm.synced) == 0 {
			mlogWireDelegate(p, "receive", TxMsg, intSize, []*types.Transaction{}, errors.New("not synced"))
			break
		}
		// Transactions can be processed, parse all of them and deliver to the pool
		var txs []*types.Transaction
		if e := msg.Decode(&txs); e != nil {
			err = errResp(ErrDecode, "msg %v: %v", msg, e)
			mlogWireDelegate(p, "receive", TxMsg, intSize, txs, err)
			return
		}
		mlogWireDelegate(p, "receive", TxMsg, intSize, txs, err)
		for i, tx := range txs {
			// Validate and mark the remote transaction
			if tx == nil {
				return errResp(ErrDecode, "transaction %d is nil", i)
			}
			p.MarkTransaction(tx.Hash())
		}
		pm.txpool.AddTransactions(txs)

	default:
		err = errResp(ErrInvalidMsgCode, "%v", msg.Code)
		mlogWireDelegate(p, "receive", unknownMessageCode, intSize, nil, err)
		return
	}
	return nil
}

// BroadcastBlock will either propagate a block to a subset of it's peers, or
// will only announce it's availability (depending what's requested).
func (pm *ProtocolManager) BroadcastBlock(block *types.Block, propagate bool) {
	hash := block.Hash()
	peers := pm.peers.PeersWithoutBlock(hash)

	// If propagation is requested, send to a subset of the peer
	if propagate {
		// Calculate the TD of the block (it's not imported yet, so block.Td is not valid)
		var td *big.Int
		if parent := pm.blockchain.GetBlock(block.ParentHash()); parent != nil {
			td = new(big.Int).Add(block.Difficulty(), pm.blockchain.GetTd(block.ParentHash()))
		} else {
			glog.V(logger.Error).Infof("propagating dangling block #%d [%x]", block.NumberU64(), hash[:4])
			return
		}
		// Send the block to a subset of our peers
		transfer := peers[:int(math.Sqrt(float64(len(peers))))]
		for _, peer := range transfer {
			peer.SendNewBlock(block, td)
		}
		glog.V(logger.Detail).Infof("propagated block %x to %d peers in %v", hash[:4], len(transfer), time.Since(block.ReceivedAt))
	}
	// Otherwise if the block is indeed in our own chain, announce it
	if pm.blockchain.HasBlock(hash) {
		for _, peer := range peers {
			peer.SendNewBlockHashes([]common.Hash{hash}, []uint64{block.NumberU64()})
		}
		glog.V(logger.Detail).Infof("announced block %x to %d peers in %v", hash[:4], len(peers), time.Since(block.ReceivedAt))
	}
}

// BroadcastTx will propagate a transaction to all peers which are not known to
// already have the given transaction.
func (pm *ProtocolManager) BroadcastTx(hash common.Hash, tx *types.Transaction) {
	// Broadcast transaction to a batch of peers not knowing about it
	peers := pm.peers.PeersWithoutTx(hash)
	//FIXME include this again: peers = peers[:int(math.Sqrt(float64(len(peers))))]
	for _, peer := range peers {
		peer.SendTransactions(types.Transactions{tx})
	}
	glog.V(logger.Detail).Infof("broadcast tx [%s] to %d peers", tx.Hash().Hex(), len(peers))
}

// Mined broadcast loop
func (self *ProtocolManager) minedBroadcastLoop() {
	// automatically stops if unsubscribe
	for obj := range self.minedBlockSub.Chan() {
		switch ev := obj.Data.(type) {
		case core.NewMinedBlockEvent:
			self.BroadcastBlock(ev.Block, true)  // First propagate block to peers
			self.BroadcastBlock(ev.Block, false) // Only then announce to the rest
		}
	}
}

func (self *ProtocolManager) txBroadcastLoop() {
	// automatically stops if unsubscribe
	for obj := range self.txSub.Chan() {
		event := obj.Data.(core.TxPreEvent)
		self.BroadcastTx(event.Tx.Hash(), event.Tx)
	}
}

// EthNodeInfo represents a short summary of the Ethereum sub-protocol metadata known
// about the host peer.
type EthNodeInfo struct {
	Network    int         `json:"network"`    // Ethereum network ID (1=Mainnet, 2=Morden)
	Difficulty *big.Int    `json:"difficulty"` // Total difficulty of the host's blockchain
	Genesis    common.Hash `json:"genesis"`    // SHA3 hash of the host's genesis block
	Head       common.Hash `json:"head"`       // SHA3 hash of the host's best owned block
}

// NodeInfo retrieves some protocol metadata about the running host node.
func (self *ProtocolManager) NodeInfo() *EthNodeInfo {
	return &EthNodeInfo{
		Network:    int(self.networkId),
		Difficulty: self.blockchain.GetTd(self.blockchain.CurrentBlock().Hash()),
		Genesis:    self.blockchain.Genesis().Hash(),
		Head:       self.blockchain.CurrentBlock().Hash(),
	}
}<|MERGE_RESOLUTION|>--- conflicted
+++ resolved
@@ -220,28 +220,6 @@
 	}
 }
 
-<<<<<<< HEAD
-=======
-func (pm *ProtocolManager) disconnectPeer(id string) {
-	// Short circuit if the peer was already removed
-	peer := pm.peers.Peer(id)
-	if peer == nil {
-		return
-	}
-	glog.V(logger.Debug).Infoln("Removing peer", id)
-
-	// Unregister the peer from the downloader and Ethereum peer set
-	pm.downloader.UnregisterPeer(id)
-	if err := pm.peers.Unregister(id); err != nil {
-		glog.V(logger.Error).Infoln("Removal failed:", err)
-	}
-	// Hard disconnect at the networking layer
-	if peer != nil {
-		peer.Peer.Disconnect(p2p.DiscTooManyPeers)
-	}
-}
-
->>>>>>> e12003ee
 func (pm *ProtocolManager) Start(maxPeers int) {
 	pm.maxPeers = maxPeers
 
@@ -291,11 +269,7 @@
 func (pm *ProtocolManager) handle(p *peer) error {
 	// Ignore maxPeers if this is a trusted peer
 	if l := pm.peers.Len(); l >= pm.maxPeers && !p.Peer.Info().Network.Trusted {
-<<<<<<< HEAD
 		glog.D(logger.Error).Errorln("handler dropping pm.peers.len=", l, "pm.maxPeers=", pm.maxPeers)
-=======
-		glog.D(logger.Error).Errorln("handler dropping pm.peers.len=", l, "pm.maxPeers=", pm.maxPeers, )
->>>>>>> e12003ee
 		return p2p.DiscTooManyPeers
 	}
 	glog.V(logger.Debug).Infof("handler: %s ->connected", p)
