--- conflicted
+++ resolved
@@ -59,28 +59,27 @@
 	lookupPrefix        = []byte("l") // lookupPrefix + hash -> transaction/receipt lookup metadata
 )
 
-<<<<<<< HEAD
-func GetATXIBookmark(db ethdb.Database) uint64 {
-	v, err := db.Get(txAddressBookmarkKey)
-	if err != nil || v == nil {
-		return 0
-	}
-	i := binary.LittleEndian.Uint64(v)
-	return i
-}
-
-func SetATXIBookmark(db ethdb.Database, i uint64) error {
-	bn := make([]byte, 8)
-	binary.LittleEndian.PutUint64(bn, i)
-	return db.Put(txAddressBookmarkKey, bn)
-=======
 // TxLookupEntry is a positional metadata to help looking up the data content of
 // a transaction or receipt given only its hash.
 type TxLookupEntry struct {
 	BlockHash  common.Hash
 	BlockIndex uint64
 	Index      uint64
->>>>>>> 003aa6f3
+}
+
+func GetATXIBookmark(db ethdb.Database) uint64 {
+	v, err := db.Get(txAddressBookmarkKey)
+	if err != nil || v == nil {
+		return 0
+	}
+	i := binary.LittleEndian.Uint64(v)
+	return i
+}
+
+func SetATXIBookmark(db ethdb.Database, i uint64) error {
+	bn := make([]byte, 8)
+	binary.LittleEndian.PutUint64(bn, i)
+	return db.Put(txAddressBookmarkKey, bn)
 }
 
 // GetCanonicalHash retrieves a hash assigned to a canonical block number.
