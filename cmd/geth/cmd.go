--- conflicted
+++ resolved
@@ -22,9 +22,7 @@
 	"os"
 	"os/signal"
 	"runtime"
-
 	"strings"
-
 	"errors"
 	"io/ioutil"
 	"math/big"
@@ -32,7 +30,6 @@
 	"strconv"
 	"syscall"
 	"time"
-
 	"github.com/ethereumproject/ethash"
 	"github.com/ethereumproject/go-ethereum/core"
 	"github.com/ethereumproject/go-ethereum/core/state"
@@ -44,12 +41,9 @@
 	"github.com/ethereumproject/go-ethereum/node"
 	"github.com/ethereumproject/go-ethereum/rlp"
 	"gopkg.in/urfave/cli.v1"
-<<<<<<< HEAD
+	"bufio"
 	"github.com/ethereumproject/go-ethereum/pow"
 	"github.com/ethereumproject/go-ethereum/event"
-=======
-	"bufio"
->>>>>>> b2af41fb
 )
 
 const (
@@ -1012,7 +1006,6 @@
 	return nil
 }
 
-<<<<<<< HEAD
 func recoverChaindata(ctx *cli.Context) error {
 
 	// Congruent to MakeChain(), but uses special NewBlockChainDryrun. Avoids a one-off function in flags.go.
@@ -1071,7 +1064,10 @@
 	if setHeadErr := bc.SetHead(checkpoint); setHeadErr != nil {
 		glog.V(logger.Error).Infof("Error setting head: %v\n", setHeadErr)
 		return setHeadErr
-=======
+	}
+	return nil
+}
+
 // https://gist.github.com/r0l1/3dcbb0c8f6cfe9c66ab8008f55f8f28b
 // askForConfirmation asks the user for confirmation. A user must type in "yes" or "no" and
 // then press enter. It has fuzzy matching, so "y", "Y", "yes", "YES", and "Yes" all count as
@@ -1118,7 +1114,6 @@
 		glog.V(logger.Error).Infof("Successfully removed chaindata directory: '%s'\n", dir)
 	} else {
 		glog.V(logger.Error).Infoln("Leaving chaindata untouched. As you were.")
->>>>>>> b2af41fb
 	}
 	return nil
 }